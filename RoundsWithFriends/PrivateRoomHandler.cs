--- conflicted
+++ resolved
@@ -35,10 +35,6 @@
         private bool waitingForToggle;
         private bool lockReadyRequests;
         private Queue<Tuple<int, bool>> readyRequests;
-<<<<<<< HEAD
-        //private bool spamReady;
-=======
->>>>>>> d0b04d0f
         private InputDevice deviceToUse;
 
         public ListMenuPage MainPage { get; private set; }
@@ -77,10 +73,6 @@
 
         private void Init()
         {
-<<<<<<< HEAD
-            //this.spamReady = false;
-=======
->>>>>>> d0b04d0f
             this.waitingForToggle = false;
             this.readyRequests = new Queue<Tuple<int, bool>>();
             this.deviceToUse = null;
@@ -276,23 +268,6 @@
 
         private void Update()
         {
-<<<<<<< HEAD
-            /*
-            if (RWFMod.DEBUG)
-            {
-                if (Input.GetKeyDown(KeyCode.T))
-                {
-                    this.spamReady = !this.spamReady;
-                }
-
-                if (this.spamReady)
-                {
-                    this.StartCoroutine(this.ToggleReady());
-                }
-            }*/
-=======
->>>>>>> d0b04d0f
-
             /* Ready toggle requests are handled by master client in the order they arrive. If at any point all players are ready
              * (even if there would be more toggle requests remaining), the game starts immediately.
              */
